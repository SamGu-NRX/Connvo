"use client";

import React, { useState, useEffect } from "react";
import { motion, useScroll, useTransform } from "motion/react";
import {
  LineChart,
  Line,
  XAxis,
  YAxis,
  Tooltip,
  ResponsiveContainer,
} from "recharts";
import {
  Phone,
  Shield,
  Zap,
  Users,
  Star,
  ArrowRight,
  Timer,
  MessageSquare,
  Target,
  Award,
  TrendingUp,
  ChevronRight,
  UserCheck,
  Globe,
  Clock,
  Activity,
  Sun,
  Moon,
} from "lucide-react";
import { handleTransition } from "@/utils/TransitionLink";
import { useAuth } from "@workos-inc/authkit-nextjs/components";
import { useRouter } from "next/navigation";
// Auth UI is handled via WorkOS components and hooks; remove Clerk usage

// Retention data for the chart
const retentionData = [
  { month: "Jan", rate: 85 },
  { month: "Feb", rate: 87 },
  { month: "Mar", rate: 89 },
  { month: "Apr", rate: 92 },
  { month: "May", rate: 94 },
  { month: "Jun", rate: 95 },
];

// MacBook Component with improved transitions
const MacbookScroll = () => {
  const { scrollYProgress } = useScroll();

  const scale = useTransform(scrollYProgress, [0, 0.3], [0.8, 1]);
  const opacity = useTransform(scrollYProgress, [0, 0.2], [0.5, 1]);
  const translateY = useTransform(scrollYProgress, [0, 0.3], [100, 0]);
  const rotateX = useTransform(scrollYProgress, [0, 0.3], [20, 0]);

  return (
    <div className="flex h-[60vh] items-center justify-center overflow-hidden bg-linear-to-b from-white to-emerald-50 md:h-[80vh] dark:from-gray-900 dark:to-gray-800">
      <motion.div
        style={{
          scale,
          opacity,
          y: translateY,
          rotateX,
          perspective: "1000px",
        }}
        className="relative w-full max-w-4xl"
      >
        <div className="relative aspect-16/10 w-full overflow-hidden rounded-t-xl border-[8px] border-b-0 border-gray-800 bg-gray-900 shadow-2xl">
          <img
            src="landerimage.png"
            alt="App Interface Screenshot"
            className="absolute inset-0 h-full w-full object-cover"
          />
        </div>
        <div className="h-6 w-full rounded-b-xl bg-gray-800"></div>
        <div className="mx-auto h-1 w-[40%] rounded-b-xl bg-gray-700"></div>
      </motion.div>
    </div>
  );
};

// Improved Stat Card component
interface StatCardProps {
  icon: React.ComponentType<{ className?: string }>;
  value: string;
  label: string;
  delay: number;
}

const StatCard: React.FC<StatCardProps> = ({
  icon: Icon,
  value,
  label,
  delay,
}) => (
  <motion.div
    initial={{ opacity: 0, y: 20 }}
    whileInView={{ opacity: 1, y: 0 }}
    transition={{ delay, duration: 0.5 }}
    whileHover={{ y: -5, scale: 1.02 }}
    className="group"
  >
    <GlassCard className="p-6 transition-all duration-300 hover:bg-white/20 dark:hover:bg-white/10">
      <div className="flex items-center gap-4">
        <div className="rounded-xl bg-gradient-to-br from-emerald-500/10 to-teal-500/10 p-3 backdrop-blur-sm">
          <Icon className="h-6 w-6 text-emerald-600 dark:text-emerald-400" />
        </div>
        <div>
          <h4 className="mb-1 text-3xl font-light text-slate-900 dark:text-white">
            {value}
          </h4>
          <p className="text-slate-600 dark:text-slate-300">{label}</p>
        </div>
      </div>
    </GlassCard>
  </motion.div>
);

// Improved Feature Card component
interface FeatureCardProps {
  title: string;
  description: string;
  icon: React.ComponentType<{ className?: string }>;
  index: number;
}

const FeatureCard: React.FC<FeatureCardProps> = ({
  title,
  description,
  icon: Icon,
  index,
}) => (
  <motion.div
    initial={{ opacity: 0, y: 20 }}
    whileInView={{ opacity: 1, y: 0 }}
    transition={{ delay: index * 0.1, duration: 0.5 }}
    whileHover={{ y: -8, scale: 1.03 }}
    className="group"
  >
    <GlassCard className="p-6 transition-all duration-300 hover:bg-white/20 dark:hover:bg-white/10">
      <div className="mb-4 w-fit rounded-xl bg-gradient-to-br from-emerald-500/10 to-teal-500/10 p-3 backdrop-blur-sm group-hover:bg-gradient-to-br group-hover:from-emerald-500/20 group-hover:to-teal-500/20 transition-all duration-300">
        <Icon className="h-6 w-6 text-emerald-600 dark:text-emerald-400" />
      </div>
      <h3 className="mb-3 text-xl font-medium text-slate-900 dark:text-white">
        {title}
      </h3>
      <p className="text-slate-600 dark:text-slate-300">{description}</p>
    </GlassCard>
  </motion.div>
);

// Improved Testimonial Card component
interface TestimonialCardProps {
  name: string;
  role: string;
  text: string;
  rating: number;
  index: number;
}

const TestimonialCard: React.FC<TestimonialCardProps> = ({
  name,
  role,
  text,
  rating,
  index,
}) => (
  <motion.div
    initial={{ opacity: 0, y: 20 }}
    whileInView={{ opacity: 1, y: 0 }}
    transition={{ delay: index * 0.2, duration: 0.5 }}
    whileHover={{ y: -5, scale: 1.02 }}
    className="group"
  >
    <GlassCard className="p-6 transition-all duration-300 hover:bg-white/20 dark:hover:bg-white/10">
      <div className="mb-4 flex gap-1">
        {[...Array(rating)].map((_, i) => (
          <Star key={i} className="h-5 w-5 fill-current text-amber-400" />
        ))}
      </div>
      <p className="mb-4 text-slate-600 italic dark:text-slate-300">
        &quot;{text}&quot;
      </p>
      <div className="flex items-center gap-3">
        <div className="flex h-10 w-10 items-center justify-center rounded-full bg-gradient-to-br from-emerald-500/20 to-teal-500/20 font-medium text-slate-700 dark:text-slate-200 backdrop-blur-sm">
          {name.charAt(0)}
        </div>
        <div>
          <p className="font-medium text-slate-900 dark:text-white">{name}</p>
          <p className="text-sm text-slate-500 dark:text-slate-400">{role}</p>
        </div>
      </div>
    </GlassCard>
  </motion.div>
);

// Clean Gradient Background Component
const LiquidGlassBackground = () => {
  return (
    <div className="pointer-events-none absolute inset-0 overflow-hidden">
      {/* Main gradient background */}
      <div className="absolute inset-0 bg-gradient-to-br from-emerald-50 via-white to-teal-50/50 dark:from-slate-950 dark:via-slate-900 dark:to-emerald-950/20" />
      
      {/* Subtle noise texture overlay */}
      <div
        className="absolute inset-0 opacity-[0.02] dark:opacity-[0.03]"
        style={{
          backgroundImage: `url("data:image/svg+xml,%3Csvg viewBox='0 0 256 256' xmlns='http://www.w3.org/2000/svg'%3E%3Cfilter id='noiseFilter'%3E%3CfeTurbulence type='fractalNoise' baseFrequency='0.9' numOctaves='4' stitchTiles='stitch'/%3E%3C/filter%3E%3Crect width='100%25' height='100%25' filter='url(%23noiseFilter)'/%3E%3C/svg%3E")`,
        }}
      />
    </div>
  );
};

<<<<<<< HEAD
function StartCta({
  className,
  children,
}: {
  className?: string;
  children: React.ReactNode;
}) {
=======
// Glass Card Component for modern UI elements
const GlassCard = ({ children, className = "", ...props }: { children: React.ReactNode; className?: string; [key: string]: any }) => (
  <div
    className={`relative overflow-hidden rounded-2xl border border-white/20 bg-white/10 backdrop-blur-xl dark:border-white/10 dark:bg-white/5 ${className}`}
    {...props}
  >
    <div className="absolute inset-0 bg-gradient-to-br from-white/20 to-transparent dark:from-white/10" />
    <div className="relative">{children}</div>
  </div>
);

function StartCta({ className, children, style, ...props }: { className?: string; children: React.ReactNode; style?: React.CSSProperties; [key: string]: any }) {
>>>>>>> ddd56461
  const router = useRouter();
  const { user, loading } = useAuth();
  return (
    <motion.a
      href="#start"
      whileHover={{ scale: 1.05 }}
      whileTap={{ scale: 0.95 }}
      className={className}
      style={style}
      onClick={(e) => {
        e.preventDefault();
        if (loading) return;
        const dest = user ? "/app" : "/auth/signin";
        handleTransition(e, dest, router);
      }}
      {...props}
    >
      {children}
    </motion.a>
  );
}

// Main Landing Page component
const LandingPage = () => {
  const [theme, setTheme] = useState("light");
  const { scrollY } = useScroll();
  const parallaxY = useTransform(scrollY, [0, 1000], [0, -150]);
  const router = useRouter();

  // Initialize theme from local storage if available
  useEffect(() => {
    if (typeof window !== "undefined") {
      const savedTheme = localStorage.getItem("theme") || "light";
      setTheme(savedTheme);
      if (savedTheme === "dark") {
        document.documentElement.classList.add("dark");
      }
    }
  }, []);

  const toggleTheme = () => {
    const newTheme = theme === "light" ? "dark" : "light";
    setTheme(newTheme);
    document.documentElement.classList.toggle("dark");
    if (typeof window !== "undefined") {
      localStorage.setItem("theme", newTheme);
    }
  };

  // Smooth scroll function: URGENT TODO: SWITCH TO LENIS
  const scrollToSection = (elementId: string) => {
    const element = document.getElementById(elementId);
    if (element) {
      window.scrollTo({
        top: element.offsetTop - 100,
        behavior: "smooth",
      });
    }
  };

  return (
    <div className={`min-h-screen ${theme === "dark" ? "dark" : ""}`}>
      <div className="bg-white transition-colors duration-300 dark:bg-gray-900">
        {/* Modern Glass Nav */}
        <nav className="fixed top-0 z-50 w-full">
          <div className="mx-6 mt-6">
            <GlassCard className="mx-auto max-w-6xl px-6 py-4">
              <div className="flex items-center justify-between">
                {/* Logo */}
                <div className="flex items-center gap-2">
                  <span className="text-2xl font-light tracking-tight text-slate-900 dark:text-white">
                    Connvo
                  </span>
                </div>

                {/* Navigation Links */}
                <div className="hidden items-center gap-8 md:flex">
                  {[
                    { label: "Features", id: "features" },
                    { label: "Testimonials", id: "testimonials" },
                    { label: "Pricing", id: "pricing" },
                  ].map((item) => (
                    <button
                      key={item.id}
                      onClick={() => scrollToSection(item.id)}
                      className="relative text-sm font-medium text-slate-600 transition-colors hover:text-emerald-700 dark:text-slate-300 dark:hover:text-emerald-400"
                    >
                      {item.label}
                    </button>
                  ))}
                </div>

                {/* Actions */}
                <div className="flex items-center gap-3">
                  <button
                    onClick={toggleTheme}
                    className="rounded-xl p-2 transition-colors hover:bg-white/20 dark:hover:bg-white/10"
                    aria-label="Toggle theme"
                  >
                    {theme === "light" ? (
                      <Moon className="h-5 w-5 text-slate-600" />
                    ) : (
                      <Sun className="h-5 w-5 text-slate-300" />
                    )}
                  </button>

                  <StartCta
                    className="rounded-xl px-4 py-2 text-sm font-medium text-white shadow-lg transition-all duration-300 hover:shadow-xl"
                    style={{
                      background: "radial-gradient(ellipse at center, #10b981, #0d9488)",
                    }}
                  >
                    Start Connecting
                  </StartCta>
                </div>
              </div>
            </GlassCard>
          </div>
        </nav>

        {/* Modern Glass Hero Section */}
        <section className="relative flex min-h-screen items-center justify-center overflow-hidden">
          <LiquidGlassBackground />

          <div className="relative z-10 container mx-auto px-6 py-32">
            <motion.div
              initial={{ opacity: 0, y: 40 }}
              animate={{ opacity: 1, y: 0 }}
              transition={{ duration: 1, ease: "easeOut" }}
              className="mx-auto max-w-5xl text-center"
            >
              {/* Glass Badge */}
              <motion.div
                initial={{ opacity: 0, scale: 0.8 }}
                animate={{ opacity: 1, scale: 1 }}
                transition={{ delay: 0.2, duration: 0.6 }}
                className="mb-8 inline-block"
              >
                <GlassCard className="px-6 py-3">
                  <span className="bg-gradient-to-r from-emerald-600 to-teal-600 bg-clip-text text-sm font-medium text-transparent dark:from-emerald-400 dark:to-teal-400">
                    Professional networking reimagined
                  </span>
                </GlassCard>
              </motion.div>

              {/* Hero Title */}
              <motion.h1
                initial={{ opacity: 0, y: 30 }}
                animate={{ opacity: 1, y: 0 }}
                transition={{ delay: 0.4, duration: 0.8 }}
                className="mb-8 text-6xl font-light tracking-tight text-slate-900 md:text-7xl lg:text-8xl dark:text-white"
              >
                Professional Networking
                <br />
                <span className="bg-gradient-to-r from-emerald-600 to-teal-700 bg-clip-text font-medium text-transparent dark:from-emerald-400 dark:to-teal-300">
                  Without the BS.
                </span>
              </motion.h1>

              {/* Hero Description */}
              <motion.p
                initial={{ opacity: 0, y: 20 }}
                animate={{ opacity: 1, y: 0 }}
                transition={{ delay: 0.6, duration: 0.6 }}
                className="mx-auto mb-12 max-w-2xl text-xl leading-relaxed text-slate-600 dark:text-slate-300"
              >
                Where professionals come to actually connect, not to share
                inspirational quotes or humble brag about their morning routines.
              </motion.p>

              {/* CTA Buttons */}
              <motion.div
                initial={{ opacity: 0, y: 20 }}
                animate={{ opacity: 1, y: 0 }}
                transition={{ delay: 0.8, duration: 0.6 }}
                className="flex flex-col items-center justify-center gap-4 sm:flex-row"
              >
                <StartCta
                  className="group relative overflow-hidden rounded-2xl px-8 py-4 font-medium text-white shadow-lg transition-all duration-300 hover:shadow-2xl sm:w-auto"
                  style={{
                    background: "radial-gradient(ellipse at center, #10b981, #0d9488)",
                  }}
                >
                  <div
                    className="absolute inset-0 opacity-0 transition-opacity group-hover:opacity-100"
                    style={{
                      background: "radial-gradient(ellipse at center, #059669, #0f766e)",
                    }}
                  />
                  <span className="relative flex items-center gap-2">
                    Start Real Networking
                    <ArrowRight className="h-5 w-5 transition-transform group-hover:translate-x-1" />
                  </span>
                </StartCta>

                <button
                  onClick={() => scrollToSection("how-it-works")}
                  className="group relative sm:w-auto"
                >
                  <GlassCard className="px-8 py-4 transition-all duration-300 hover:bg-white/20 dark:hover:bg-white/10">
                    <span className="flex items-center gap-2 font-medium text-slate-700 dark:text-slate-200">
                      See How It Works
                      <ChevronRight className="h-5 w-5 transition-transform group-hover:translate-x-1" />
                    </span>
                  </GlassCard>
                </button>
              </motion.div>
            </motion.div>
          </div>

          {/* Scroll Indicator */}
          <motion.div
            initial={{ opacity: 0 }}
            animate={{ opacity: 1 }}
            transition={{ delay: 1.5, duration: 1 }}
            className="absolute bottom-8 left-1/2 -translate-x-1/2"
          >
            <div className="flex flex-col items-center gap-2">
              <GlassCard className="p-2">
                <div className="h-6 w-1 rounded-full bg-gradient-to-b from-emerald-500 to-transparent" />
              </GlassCard>
              <span className="text-xs font-medium text-slate-500 dark:text-slate-400">Scroll</span>
            </div>
          </motion.div>
        </section>

        {/* MacBook Scroll Component */}
        <MacbookScroll />

        {/* Improved Stats Section */}
        <section className="bg-linear-to-b from-emerald-50 to-white py-20 dark:from-gray-800/50 dark:to-gray-900">
          <div className="container mx-auto px-6">
            <motion.div
              initial={{ opacity: 0, y: 20 }}
              whileInView={{ opacity: 1, y: 0 }}
              transition={{ duration: 0.5 }}
              className="mb-12 text-center"
            >
              <h2 className="mb-4 text-3xl font-semibold text-gray-900 dark:text-white">
                Why professionals choose Connvo
              </h2>
              <div className="mx-auto h-1 w-20 rounded-full bg-emerald-600"></div>
            </motion.div>
            <div className="grid gap-6 md:grid-cols-2 lg:grid-cols-4">
              <StatCard
                icon={UserCheck}
                value="50K+"
                label="BS-Free Conversations"
                delay={0.1}
              />
              <StatCard
                icon={Clock}
                value="92%"
                label="Less Cringe Than LinkedIn"
                delay={0.2}
              />
              <StatCard
                icon={Activity}
                value="4.8/5"
                label="User Satisfaction"
                delay={0.3}
              />
              <StatCard
                icon={Globe}
                value="120+"
                label="Countries Represented"
                delay={0.4}
              />
            </div>
          </div>
        </section>

        {/* Improved Features Section */}
        <section id="features" className="py-20">
          <div className="container mx-auto px-6">
            <motion.div
              initial={{ opacity: 0, y: 20 }}
              whileInView={{ opacity: 1, y: 0 }}
              transition={{ duration: 0.5 }}
              className="mx-auto mb-16 max-w-3xl text-center"
            >
              <div className="mb-4 inline-block rounded-full bg-emerald-100 px-4 py-2 text-sm font-medium text-emerald-800 dark:bg-emerald-900/50 dark:text-emerald-300">
                What makes us different
              </div>
              <h2 className="mb-6 text-4xl font-semibold text-gray-900 dark:text-white">
                Features That Actually Matter
              </h2>
              <p className="text-xl text-gray-600 dark:text-gray-300">
                No fluff. No filler. Just real connection tools.
              </p>
            </motion.div>

            <div className="grid gap-8 md:grid-cols-2 lg:grid-cols-3">
              {[
                {
                  icon: Timer,
                  title: "5-Minute Calls",
                  description:
                    "Because 'quick coffee chats' are never quick. Get straight to the point.",
                },
                {
                  icon: Users,
                  title: "Smart Matching",
                  description:
                    "Like dating apps, but for people who want to talk about more than their Myers-Briggs.",
                },
                {
                  icon: Shield,
                  title: "BS Detection",
                  description:
                    "Our AI flags corporate buzzwords faster than you can say 'synergy'.",
                },
                {
                  icon: MessageSquare,
                  title: "Real Talk Only",
                  description:
                    "Save the weather small talk for your next awkward elevator ride.",
                },
                {
                  icon: Award,
                  title: "Trust Score",
                  description:
                    "Earned by being interesting, not by posting motivational quotes.",
                },
                {
                  icon: TrendingUp,
                  title: "Actual Growth",
                  description:
                    "Track connections that matter, not your endorsement count.",
                },
              ].map((feature, index) => (
                <FeatureCard key={index} {...feature} index={index} />
              ))}
            </div>
          </div>
        </section>

        {/* Improved Social Proof Section */}
        <section
          id="testimonials"
          className="bg-linear-to-b from-white to-emerald-50 py-20 dark:from-gray-900 dark:to-gray-800/50"
        >
          <div className="container mx-auto px-6">
            <motion.div
              initial={{ opacity: 0, y: 20 }}
              whileInView={{ opacity: 1, y: 0 }}
              transition={{ duration: 0.5 }}
              className="mx-auto mb-16 max-w-3xl text-center"
            >
              <div className="mb-4 inline-block rounded-full bg-emerald-100 px-4 py-2 text-sm font-medium text-emerald-800 dark:bg-emerald-900/50 dark:text-emerald-300">
                {`Don't take our word for it`}
              </div>
              <h2 className="mb-6 text-4xl font-semibold text-gray-900 dark:text-white">
                What Real Humans Say
              </h2>
              <p className="text-xl text-gray-600 dark:text-gray-300">
                No paid testimonials. Just honest feedback.
              </p>
            </motion.div>

            <div className="grid gap-8 md:grid-cols-3">
              {[
                {
                  name: "Sarah K.",
                  role: "Reformed LinkedIn Influencer",
                  text: "Found my co-founder in 5 minutes. My LinkedIn connection requests are still pending.",
                  rating: 5,
                },
                {
                  name: "Alex T.",
                  role: "Professional Human",
                  text: "Finally, networking that doesn't feel like a bad LinkedIn post. Actually made meaningful connections.",
                  rating: 5,
                },
                {
                  name: "Mike R.",
                  role: "Ex-Corporate Buzzword Expert",
                  text: "Turns out, real conversations work better than 'touching base' emails. Who knew?",
                  rating: 5,
                },
              ].map((testimonial, index) => (
                <TestimonialCard key={index} {...testimonial} index={index} />
              ))}
            </div>
          </div>
        </section>

        {/* Retention Data Visualization */}
        <section className="py-20">
          <div className="container mx-auto px-6">
            <motion.div
              initial={{ opacity: 0, y: 20 }}
              whileInView={{ opacity: 1, y: 0 }}
              transition={{ duration: 0.5 }}
              className="mx-auto mb-12 max-w-3xl text-center"
            >
              <div className="mb-4 inline-block rounded-full bg-emerald-100 px-4 py-2 text-sm font-medium text-emerald-800 dark:bg-emerald-900/50 dark:text-emerald-300">
                Users stick around
              </div>
              <h2 className="mb-6 text-4xl font-semibold text-gray-900 dark:text-white">
                Industry-Leading Retention
              </h2>
              <p className="text-xl text-gray-600 dark:text-gray-300">
                People who join LinkedUp actually keep using it. Imagine that.
              </p>
            </motion.div>

            <motion.div
              initial={{ opacity: 0, y: 20 }}
              whileInView={{ opacity: 1, y: 0 }}
              transition={{ duration: 0.7 }}
              className="mb-12 rounded-2xl border border-emerald-100 bg-white p-6 shadow-lg dark:border-gray-700 dark:bg-gray-800"
            >
              <div className="h-64 sm:h-80">
                <ResponsiveContainer width="100%" height="100%">
                  <LineChart data={retentionData}>
                    <XAxis
                      dataKey="month"
                      stroke={theme === "dark" ? "#94a3b8" : "#64748b"}
                    />
                    <YAxis stroke={theme === "dark" ? "#94a3b8" : "#64748b"} />
                    <Tooltip
                      contentStyle={{
                        backgroundColor:
                          theme === "dark" ? "#1e293b" : "#ffffff",
                        borderColor: theme === "dark" ? "#334155" : "#e2e8f0",
                        color: theme === "dark" ? "#f8fafc" : "#0f172a",
                      }}
                    />
                    <Line
                      type="monotone"
                      dataKey="rate"
                      name="Retention %"
                      stroke="#10b981"
                      strokeWidth={3}
                      dot={{
                        r: 6,
                        strokeWidth: 2,
                        fill: theme === "dark" ? "#1e293b" : "#ffffff",
                      }}
                      activeDot={{ r: 8 }}
                    />
                  </LineChart>
                </ResponsiveContainer>
              </div>
            </motion.div>
          </div>
        </section>

        {/* Improved CTA Section */}
        <section
          id="pricing"
          className="bg-linear-to-r from-emerald-600 to-teal-600 py-20 text-white"
        >
          <div className="container mx-auto px-6">
            <motion.div
              initial={{ opacity: 0 }}
              whileInView={{ opacity: 1 }}
              className="mx-auto max-w-4xl text-center"
            >
              <h2 className="mb-6 text-4xl font-semibold">
                Ready for Real Professional Growth?
              </h2>
              <p className="mb-10 text-xl text-emerald-100">
                Join thousands of professionals building meaningful connections
                through authentic conversations.
              </p>
              <motion.a
                href="/app"
                onClick={(e) => handleTransition(e, "/app", router)}
                whileHover={{ scale: 1.05 }}
                whileTap={{ scale: 0.95 }}
                className="inline-flex items-center gap-2 rounded-full bg-white px-8 py-4 font-medium text-emerald-600 shadow-md transition-all hover:bg-gray-100 hover:shadow-lg"
              >
                Start Your Journey <ArrowRight className="h-5 w-5" />
              </motion.a>
            </motion.div>
          </div>
        </section>

        {/* Improved Footer */}
        <footer className="border-t border-emerald-100 py-12 dark:border-gray-800">
          <div className="container mx-auto px-6">
            <div className="flex flex-col items-center justify-between md:flex-row">
              <div className="mb-6 flex items-center md:mb-0">
                <span className="pl-2 text-xl font-medium text-gray-900 dark:text-white">
                  Connvo
                </span>
              </div>

              <div className="text-center text-gray-600 md:text-right dark:text-gray-300">
                © {new Date().getFullYear()} Connvo. All rights reserved.
                <div className="mt-1 text-sm">
                  No corporate jargon was harmed in the making of this site.
                </div>
              </div>
            </div>
          </div>
        </footer>
      </div>
    </div>
  );
};

export default LandingPage;<|MERGE_RESOLUTION|>--- conflicted
+++ resolved
@@ -33,7 +33,6 @@
 import { handleTransition } from "@/utils/TransitionLink";
 import { useAuth } from "@workos-inc/authkit-nextjs/components";
 import { useRouter } from "next/navigation";
-// Auth UI is handled via WorkOS components and hooks; remove Clerk usage
 
 // Retention data for the chart
 const retentionData = [
@@ -44,6 +43,25 @@
   { month: "May", rate: 94 },
   { month: "Jun", rate: 95 },
 ];
+
+// Glass Card Component for modern UI elements
+const GlassCard = ({
+  children,
+  className = "",
+  ...props
+}: {
+  children: React.ReactNode;
+  className?: string;
+  [key: string]: any;
+}) => (
+  <div
+    className={`relative overflow-hidden rounded-2xl border border-white/20 bg-white/10 backdrop-blur-xl dark:border-white/10 dark:bg-white/5 ${className}`}
+    {...props}
+  >
+    <div className="absolute inset-0 bg-gradient-to-br from-white/20 to-transparent dark:from-white/10" />
+    <div className="relative">{children}</div>
+  </div>
+);
 
 // MacBook Component with improved transitions
 const MacbookScroll = () => {
@@ -139,7 +157,7 @@
     className="group"
   >
     <GlassCard className="p-6 transition-all duration-300 hover:bg-white/20 dark:hover:bg-white/10">
-      <div className="mb-4 w-fit rounded-xl bg-gradient-to-br from-emerald-500/10 to-teal-500/10 p-3 backdrop-blur-sm group-hover:bg-gradient-to-br group-hover:from-emerald-500/20 group-hover:to-teal-500/20 transition-all duration-300">
+      <div className="mb-4 w-fit rounded-xl bg-gradient-to-br from-emerald-500/10 to-teal-500/10 p-3 backdrop-blur-sm transition-all duration-300 group-hover:bg-gradient-to-br group-hover:from-emerald-500/20 group-hover:to-teal-500/20">
         <Icon className="h-6 w-6 text-emerald-600 dark:text-emerald-400" />
       </div>
       <h3 className="mb-3 text-xl font-medium text-slate-900 dark:text-white">
@@ -183,7 +201,7 @@
         &quot;{text}&quot;
       </p>
       <div className="flex items-center gap-3">
-        <div className="flex h-10 w-10 items-center justify-center rounded-full bg-gradient-to-br from-emerald-500/20 to-teal-500/20 font-medium text-slate-700 dark:text-slate-200 backdrop-blur-sm">
+        <div className="flex h-10 w-10 items-center justify-center rounded-full bg-gradient-to-br from-emerald-500/20 to-teal-500/20 font-medium text-slate-700 backdrop-blur-sm dark:text-slate-200">
           {name.charAt(0)}
         </div>
         <div>
@@ -199,10 +217,7 @@
 const LiquidGlassBackground = () => {
   return (
     <div className="pointer-events-none absolute inset-0 overflow-hidden">
-      {/* Main gradient background */}
       <div className="absolute inset-0 bg-gradient-to-br from-emerald-50 via-white to-teal-50/50 dark:from-slate-950 dark:via-slate-900 dark:to-emerald-950/20" />
-      
-      {/* Subtle noise texture overlay */}
       <div
         className="absolute inset-0 opacity-[0.02] dark:opacity-[0.03]"
         style={{
@@ -213,28 +228,18 @@
   );
 };
 
-<<<<<<< HEAD
+// Unified StartCta (merged)
 function StartCta({
   className,
   children,
+  style,
+  ...props
 }: {
   className?: string;
   children: React.ReactNode;
+  style?: React.CSSProperties;
+  [key: string]: any;
 }) {
-=======
-// Glass Card Component for modern UI elements
-const GlassCard = ({ children, className = "", ...props }: { children: React.ReactNode; className?: string; [key: string]: any }) => (
-  <div
-    className={`relative overflow-hidden rounded-2xl border border-white/20 bg-white/10 backdrop-blur-xl dark:border-white/10 dark:bg-white/5 ${className}`}
-    {...props}
-  >
-    <div className="absolute inset-0 bg-gradient-to-br from-white/20 to-transparent dark:from-white/10" />
-    <div className="relative">{children}</div>
-  </div>
-);
-
-function StartCta({ className, children, style, ...props }: { className?: string; children: React.ReactNode; style?: React.CSSProperties; [key: string]: any }) {
->>>>>>> ddd56461
   const router = useRouter();
   const { user, loading } = useAuth();
   return (
@@ -264,7 +269,6 @@
   const parallaxY = useTransform(scrollY, [0, 1000], [0, -150]);
   const router = useRouter();
 
-  // Initialize theme from local storage if available
   useEffect(() => {
     if (typeof window !== "undefined") {
       const savedTheme = localStorage.getItem("theme") || "light";
@@ -284,7 +288,6 @@
     }
   };
 
-  // Smooth scroll function: URGENT TODO: SWITCH TO LENIS
   const scrollToSection = (elementId: string) => {
     const element = document.getElementById(elementId);
     if (element) {
@@ -303,14 +306,12 @@
           <div className="mx-6 mt-6">
             <GlassCard className="mx-auto max-w-6xl px-6 py-4">
               <div className="flex items-center justify-between">
-                {/* Logo */}
                 <div className="flex items-center gap-2">
                   <span className="text-2xl font-light tracking-tight text-slate-900 dark:text-white">
                     Connvo
                   </span>
                 </div>
 
-                {/* Navigation Links */}
                 <div className="hidden items-center gap-8 md:flex">
                   {[
                     { label: "Features", id: "features" },
@@ -327,7 +328,6 @@
                   ))}
                 </div>
 
-                {/* Actions */}
                 <div className="flex items-center gap-3">
                   <button
                     onClick={toggleTheme}
@@ -344,7 +344,8 @@
                   <StartCta
                     className="rounded-xl px-4 py-2 text-sm font-medium text-white shadow-lg transition-all duration-300 hover:shadow-xl"
                     style={{
-                      background: "radial-gradient(ellipse at center, #10b981, #0d9488)",
+                      background:
+                        "radial-gradient(ellipse at center, #10b981, #0d9488)",
                     }}
                   >
                     Start Connecting
@@ -366,7 +367,6 @@
               transition={{ duration: 1, ease: "easeOut" }}
               className="mx-auto max-w-5xl text-center"
             >
-              {/* Glass Badge */}
               <motion.div
                 initial={{ opacity: 0, scale: 0.8 }}
                 animate={{ opacity: 1, scale: 1 }}
@@ -380,12 +380,11 @@
                 </GlassCard>
               </motion.div>
 
-              {/* Hero Title */}
               <motion.h1
                 initial={{ opacity: 0, y: 30 }}
                 animate={{ opacity: 1, y: 0 }}
                 transition={{ delay: 0.4, duration: 0.8 }}
-                className="mb-8 text-6xl font-light tracking-tight text-slate-900 md:text-7xl lg:text-8xl dark:text-white"
+                className="mb-8 text-6xl font-light tracking-tight text-slate-900 dark:text-white md:text-7xl lg:text-8xl"
               >
                 Professional Networking
                 <br />
@@ -394,7 +393,6 @@
                 </span>
               </motion.h1>
 
-              {/* Hero Description */}
               <motion.p
                 initial={{ opacity: 0, y: 20 }}
                 animate={{ opacity: 1, y: 0 }}
@@ -402,10 +400,10 @@
                 className="mx-auto mb-12 max-w-2xl text-xl leading-relaxed text-slate-600 dark:text-slate-300"
               >
                 Where professionals come to actually connect, not to share
-                inspirational quotes or humble brag about their morning routines.
+                inspirational quotes or humble brag about their morning
+                routines.
               </motion.p>
 
-              {/* CTA Buttons */}
               <motion.div
                 initial={{ opacity: 0, y: 20 }}
                 animate={{ opacity: 1, y: 0 }}
@@ -415,13 +413,15 @@
                 <StartCta
                   className="group relative overflow-hidden rounded-2xl px-8 py-4 font-medium text-white shadow-lg transition-all duration-300 hover:shadow-2xl sm:w-auto"
                   style={{
-                    background: "radial-gradient(ellipse at center, #10b981, #0d9488)",
+                    background:
+                      "radial-gradient(ellipse at center, #10b981, #0d9488)",
                   }}
                 >
                   <div
                     className="absolute inset-0 opacity-0 transition-opacity group-hover:opacity-100"
                     style={{
-                      background: "radial-gradient(ellipse at center, #059669, #0f766e)",
+                      background:
+                        "radial-gradient(ellipse at center, #059669, #0f766e)",
                     }}
                   />
                   <span className="relative flex items-center gap-2">
@@ -445,7 +445,6 @@
             </motion.div>
           </div>
 
-          {/* Scroll Indicator */}
           <motion.div
             initial={{ opacity: 0 }}
             animate={{ opacity: 1 }}
@@ -456,7 +455,9 @@
               <GlassCard className="p-2">
                 <div className="h-6 w-1 rounded-full bg-gradient-to-b from-emerald-500 to-transparent" />
               </GlassCard>
-              <span className="text-xs font-medium text-slate-500 dark:text-slate-400">Scroll</span>
+              <span className="text-xs font-medium text-slate-500 dark:text-slate-400">
+                Scroll
+              </span>
             </div>
           </motion.div>
         </section>
@@ -655,11 +656,12 @@
                       dataKey="month"
                       stroke={theme === "dark" ? "#94a3b8" : "#64748b"}
                     />
-                    <YAxis stroke={theme === "dark" ? "#94a3b8" : "#64748b"} />
+                    <YAxis
+                      stroke={theme === "dark" ? "#94a3b8" : "#64748b"}
+                    />
                     <Tooltip
                       contentStyle={{
-                        backgroundColor:
-                          theme === "dark" ? "#1e293b" : "#ffffff",
+                        backgroundColor: theme === "dark" ? "#1e293b" : "#ffffff",
                         borderColor: theme === "dark" ? "#334155" : "#e2e8f0",
                         color: theme === "dark" ? "#f8fafc" : "#0f172a",
                       }}
@@ -725,7 +727,7 @@
                 </span>
               </div>
 
-              <div className="text-center text-gray-600 md:text-right dark:text-gray-300">
+              <div className="text-center text-gray-600 dark:text-gray-300 md:text-right">
                 © {new Date().getFullYear()} Connvo. All rights reserved.
                 <div className="mt-1 text-sm">
                   No corporate jargon was harmed in the making of this site.
